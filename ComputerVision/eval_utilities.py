--- conflicted
+++ resolved
@@ -6,7 +6,6 @@
 from matplotlib import patches
 import seaborn as sns
 
-<<<<<<< HEAD
 # Loads a PyTorch model from a file path and moves it to the specified device
 def load_model(model_path, device=False):
     if not device:
@@ -42,8 +41,6 @@
     model.eval()
     return model
 
-=======
->>>>>>> f9ffcf21
 # Evaluates model performance on test data and returns results as a DataFrame
 def run_eval(model, num_images=32, balance_ratio=0.50, isViT=False):
 
@@ -168,9 +165,6 @@
 
     results = run_eval(model, num_images=3200, isViT=isViT)
     thresholds, TPRs, FPRs = compute_ROC(results)
-<<<<<<< HEAD
-    plot_ROC(thresholds, TPRs, FPRs, subtitle=subtitle)
-=======
     plot_ROC(thresholds, TPRs, FPRs, subtitle=subtitle, show=show)
 
 # device = torch.device("cuda" if torch.cuda.is_available() else ('mps' if torch.backends.mps.is_available() else "cpu"))
@@ -205,5 +199,4 @@
 # model = load_model('models/ViT/2024-11-30 11:51:01/full_model.pth', device=device)
 # results = run_eval(model, num_images=3200, isViT=True)
 # cm = compute_confusion_matrix(results, threshold=0.1)
-# plot_confusion_matrix(cm, subtitle='ViT Threshold = 0.1')
->>>>>>> f9ffcf21
+# plot_confusion_matrix(cm, subtitle='ViT Threshold = 0.1')